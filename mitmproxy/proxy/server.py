"""
Proxy Server Implementation using asyncio.
The very high level overview is as follows:

    - Spawn one coroutine per client connection and create a reverse proxy layer to example.com
    - Process any commands from layer (such as opening a server connection)
    - Wait for any IO and send it as events to top layer.
"""
import abc
import asyncio
import collections
import time
import traceback
import typing
from contextlib import contextmanager
from dataclasses import dataclass

from OpenSSL import SSL
from mitmproxy import http, options as moptions, tls
from mitmproxy.proxy.context import Context
from mitmproxy.proxy.layers.http import HTTPMode
from mitmproxy.proxy import commands, events, layer, layers, server_hooks
from mitmproxy.connection import Address, Client, Connection, ConnectionProtocol, ConnectionState
from mitmproxy.net import udp
from mitmproxy.utils import asyncio_utils
from mitmproxy.utils import human
from mitmproxy.utils.data import pkg_data


class TimeoutWatchdog:
    last_activity: float
    CONNECTION_TIMEOUT = 10 * 60
    can_timeout: asyncio.Event
    blocker: int

    def __init__(self, callback: typing.Callable[[], typing.Any]):
        self.callback = callback
        self.last_activity = time.time()
        self.can_timeout = asyncio.Event()
        self.can_timeout.set()
        self.blocker = 0

    def register_activity(self):
        self.last_activity = time.time()

    async def watch(self):
        while True:
            await self.can_timeout.wait()
            await asyncio.sleep(self.CONNECTION_TIMEOUT - (time.time() - self.last_activity))
            if self.last_activity + self.CONNECTION_TIMEOUT < time.time():
                await self.callback()
                return

    @contextmanager
    def disarm(self):
        self.can_timeout.clear()
        self.blocker += 1
        try:
            yield
        finally:
            self.blocker -= 1
            if self.blocker == 0:
                self.register_activity()
                self.can_timeout.set()


@dataclass
class ConnectionIO:
    handler: typing.Optional[asyncio.Task] = None
    reader: typing.Optional[asyncio.StreamReader] = None
    writer: typing.Optional[asyncio.StreamWriter] = None


class ConnectionHandler(metaclass=abc.ABCMeta):
    transports: typing.MutableMapping[Connection, ConnectionIO]
    timeout_watchdog: TimeoutWatchdog
    client: Client
    max_conns: typing.DefaultDict[Address, asyncio.Semaphore]
    layer: layer.Layer

    def __init__(self, context: Context) -> None:
        self.client = context.client
        self.transports = {}
        self.max_conns = collections.defaultdict(lambda: asyncio.Semaphore(5))

        # Ask for the first layer right away.
        # In a reverse proxy scenario, this is necessary as we would otherwise hang
        # on protocols that start with a server greeting.
        self.layer = layer.NextLayer(context, ask_on_start=True)
        self.timeout_watchdog = TimeoutWatchdog(self.on_timeout)

        # workaround for https://bugs.python.org/issue40124 / https://bugs.python.org/issue29930
        self._drain_lock = asyncio.Lock()

    async def handle_client(self) -> None:
        watch = asyncio_utils.create_task(
            self.timeout_watchdog.watch(),
            name="timeout watchdog",
            client=self.client.peername,
        )
        if not watch:
            return  # this should not be needed, see asyncio_utils.create_task

        self.log("client connect")
        await self.handle_hook(server_hooks.ClientConnectedHook(self.client))
        if self.client.error:
            self.log("client kill connection")
            writer = self.transports.pop(self.client).writer
            assert writer
            writer.close()
        else:
            handler = asyncio_utils.create_task(
                self.handle_connection(self.client),
                name=f"client connection handler",
                client=self.client.peername,
            )
            if not handler:
                return   # this should not be needed, see asyncio_utils.create_task
            self.transports[self.client].handler = handler
            self.server_event(events.Start())
            await asyncio.wait([handler])

        watch.cancel()

        self.log("client disconnect")
        self.client.timestamp_end = time.time()
        await self.handle_hook(server_hooks.ClientDisconnectedHook(self.client))

        if self.transports:
            self.log("closing transports...", "debug")
            for io in self.transports.values():
                if io.handler:
                    asyncio_utils.cancel_task(io.handler, "client disconnected")
            await asyncio.wait([x.handler for x in self.transports.values() if x.handler])
            self.log("transports closed!", "debug")

    async def open_connection(self, command: commands.OpenConnection) -> None:
        if not command.connection.address:
            self.log(f"Cannot open connection, no hostname given.")
            self.server_event(events.OpenConnectionCompleted(command, f"Cannot open connection, no hostname given."))
            return

        hook_data = server_hooks.ServerConnectionHookData(
            client=self.client,
            server=command.connection
        )
        await self.handle_hook(server_hooks.ServerConnectHook(hook_data))
        if err := command.connection.error:
            self.log(f"server connection to {human.format_address(command.connection.address)} killed before connect: {err}")
            self.server_event(events.OpenConnectionCompleted(command, f"Connection killed: {err}"))
            return

        async with self.max_conns[command.connection.address]:
            try:
                command.connection.timestamp_start = time.time()
<<<<<<< HEAD
                if command.connection.protocol is ConnectionProtocol.TCP:
                    reader, writer = await asyncio.open_connection(*command.connection.address)
                elif command.connection.protocol is ConnectionProtocol.UDP:
                    reader, writer = await udp.open_connection(*command.connection.address)
                else:
                    raise IOError(f"Connection protocol '{command.connection.protocol.name}' is not implemented.")
            except (IOError, asyncio.CancelledError) as e:
=======
                reader, writer = await asyncio.open_connection(*command.connection.address)
            except (OSError, asyncio.CancelledError) as e:
>>>>>>> 31add1a7
                err = str(e)
                if not err:  # str(CancelledError()) returns empty string.
                    err = "connection cancelled"
                self.log(f"error establishing server connection: {err}")
                command.connection.error = err
                self.server_event(events.OpenConnectionCompleted(command, err))
                if isinstance(e, asyncio.CancelledError):
                    # From https://docs.python.org/3/library/asyncio-exceptions.html#asyncio.CancelledError:
                    # > In almost all situations the exception must be re-raised.
                    # It is not really defined what almost means here, but we play safe.
                    raise
            else:
                command.connection.timestamp_tcp_setup = time.time()
                command.connection.state = ConnectionState.OPEN
                command.connection.peername = writer.get_extra_info('peername')
                command.connection.sockname = writer.get_extra_info('sockname')
                self.transports[command.connection].reader = reader
                self.transports[command.connection].writer = writer

                assert command.connection.peername
                if command.connection.address[0] != command.connection.peername[0]:
                    addr = f"{human.format_address(command.connection.address)} ({human.format_address(command.connection.peername)})"
                else:
                    addr = human.format_address(command.connection.address)
                self.log(f"server connect {addr}")
                await self.handle_hook(server_hooks.ServerConnectedHook(hook_data))
                self.server_event(events.OpenConnectionCompleted(command, None))

                # during connection opening, this function is the designated handler that can be cancelled.
                # once we have a connection, we do want the teardown here to happen in any case, so we
                # reassign the handler to .handle_connection and then clean up here once that is done.
                new_handler = asyncio_utils.create_task(
                    self.handle_connection(command.connection),
                    name=f"server connection handler for {addr}",
                    client=self.client.peername,
                )
                if not new_handler:
                    return  # this should not be needed, see asyncio_utils.create_task
                self.transports[command.connection].handler = new_handler
                await asyncio.wait([new_handler])

                self.log(f"server disconnect {addr}")
                command.connection.timestamp_end = time.time()
                await self.handle_hook(server_hooks.ServerDisconnectedHook(hook_data))

    async def handle_connection(self, connection: Connection) -> None:
        """
        Handle a connection for its entire lifetime.
        This means we read until EOF,
        but then possibly also keep on waiting for our side of the connection to be closed.
        """
        cancelled = None
        reader = self.transports[connection].reader
        assert reader
        while True:
            try:
                data = await reader.read(65535)
                if not data:
                    raise OSError("Connection closed by peer.")
            except OSError:
                break
            except asyncio.CancelledError as e:
                cancelled = e
                break

            self.server_event(events.DataReceived(connection, data))

            try:
                await self.drain_writers()
            except asyncio.CancelledError as e:
                cancelled = e
                break

        if cancelled is None:
            connection.state &= ~ConnectionState.CAN_READ
        else:
            connection.state = ConnectionState.CLOSED

        self.server_event(events.ConnectionClosed(connection))

        if cancelled is None and connection.state is ConnectionState.CAN_WRITE:
            # we may still use this connection to *send* stuff,
            # even though the remote has closed their side of the connection.
            # to make this work we keep this task running and wait for cancellation.
            await asyncio.Event().wait()

        try:
            writer = self.transports[connection].writer
            assert writer
            writer.close()
        except OSError:
            pass
        self.transports.pop(connection)

        if cancelled:
            raise cancelled

    async def drain_writers(self):
        """
        Drain all writers to create some backpressure. We won't continue reading until there's space available in our
        write buffers, so if we cannot write fast enough our own read buffers run full and the TCP recv stream is throttled.
        """
        async with self._drain_lock:
            for transport in self.transports.values():
                if transport.writer is not None:
                    try:
                        await transport.writer.drain()
                    except OSError as e:
                        if transport.handler is not None:
                            asyncio_utils.cancel_task(transport.handler, f"Error sending data: {e}")

    async def on_timeout(self) -> None:
        self.log(f"Closing connection due to inactivity: {self.client}")
        handler = self.transports[self.client].handler
        assert handler
        asyncio_utils.cancel_task(handler, "timeout")

    async def hook_task(self, hook: commands.StartHook) -> None:
        await self.handle_hook(hook)
        if hook.blocking:
            self.server_event(events.HookCompleted(hook))

    @abc.abstractmethod
    async def handle_hook(self, hook: commands.StartHook) -> None:
        pass

    def log(self, message: str, level: str = "info") -> None:
        print(message)

    def server_event(self, event: events.Event) -> None:
        self.timeout_watchdog.register_activity()
        try:
            layer_commands = self.layer.handle_event(event)
            for command in layer_commands:

                if isinstance(command, commands.OpenConnection):
                    assert command.connection not in self.transports
                    handler = asyncio_utils.create_task(
                        self.open_connection(command),
                        name=f"server connection manager {command.connection.address}",
                        client=self.client.peername,
                    )
                    self.transports[command.connection] = ConnectionIO(handler=handler)
                elif isinstance(command, commands.ConnectionCommand) and command.connection not in self.transports:
                    pass  # The connection has already been closed.
                elif isinstance(command, commands.SendData):
                    writer = self.transports[command.connection].writer
                    assert writer
                    writer.write(command.data)
                elif isinstance(command, commands.CloseConnection):
                    self.close_connection(command.connection, command.half_close)
                elif isinstance(command, commands.GetSocket):
                    writer = self.transports[command.connection].writer
                    assert writer
                    socket = writer.get_extra_info("socket")
                    self.server_event(events.GetSocketCompleted(command, socket))
                elif isinstance(command, commands.StartHook):
                    asyncio_utils.create_task(
                        self.hook_task(command),
                        name=f"handle_hook({command.name})",
                        client=self.client.peername,
                    )
                elif isinstance(command, commands.Log):
                    self.log(command.message, command.level)
                else:
                    raise RuntimeError(f"Unexpected command: {command}")
        except Exception:
            self.log(f"mitmproxy has crashed!\n{traceback.format_exc()}", level="error")

    def close_connection(self, connection: Connection, half_close: bool = False) -> None:
        if half_close:
            if not connection.state & ConnectionState.CAN_WRITE:
                return
            self.log(f"half-closing {connection}", "debug")
            try:
                writer = self.transports[connection].writer
                assert writer
                writer.write_eof()
            except OSError:
                # if we can't write to the socket anymore we presume it completely dead.
                connection.state = ConnectionState.CLOSED
            else:
                connection.state &= ~ConnectionState.CAN_WRITE
        else:
            connection.state = ConnectionState.CLOSED

        if connection.state is ConnectionState.CLOSED:
            handler = self.transports[connection].handler
            assert handler
            asyncio_utils.cancel_task(handler, "closed by command")


class StreamConnectionHandler(ConnectionHandler, metaclass=abc.ABCMeta):
    def __init__(self, reader: asyncio.StreamReader, writer: asyncio.StreamWriter, options: moptions.Options) -> None:
        client = Client(
            writer.get_extra_info('peername'),
            writer.get_extra_info('sockname'),
            time.time(),
        )
        context = Context(client, options)
        super().__init__(context)
        self.transports[client] = ConnectionIO(handler=None, reader=reader, writer=writer)


class SimpleConnectionHandler(StreamConnectionHandler):  # pragma: no cover
    """Simple handler that does not really process any hooks."""

    hook_handlers: typing.Dict[str, typing.Callable]

    def __init__(self, reader, writer, options, hooks):
        super().__init__(reader, writer, options)
        self.hook_handlers = hooks

    async def handle_hook(
            self,
            hook: commands.StartHook
    ) -> None:
        if hook.name in self.hook_handlers:
            self.hook_handlers[hook.name](*hook.args())

    def log(self, message: str, level: str = "info"):
        if "Hook" not in message:
            pass  # print(message, file=sys.stderr if level in ("error", "warn") else sys.stdout)


if __name__ == "__main__":  # pragma: no cover
    # simple standalone implementation for testing.
    loop = asyncio.get_event_loop()

    opts = moptions.Options()
    # options duplicated here to simplify testing setup
    opts.add_option(
        "connection_strategy", str, "lazy",
        "Determine when server connections should be established.",
        choices=("eager", "lazy")
    )
    opts.add_option(
        "keep_host_header", bool, False,
        """
        Reverse Proxy: Keep the original host header instead of rewriting it
        to the reverse proxy target.
        """
    )
    opts.mode = "reverse:http://127.0.0.1:3000/"

    async def handle(reader, writer):
        layer_stack = [
            # lambda ctx: layers.ServerTLSLayer(ctx),
            # lambda ctx: layers.HttpLayer(ctx, HTTPMode.regular),
            # lambda ctx: setattr(ctx.server, "tls", True) or layers.ServerTLSLayer(ctx),
            # lambda ctx: layers.ClientTLSLayer(ctx),
            lambda ctx: layers.modes.ReverseProxy(ctx),
            lambda ctx: layers.HttpLayer(ctx, HTTPMode.transparent)
        ]

        def next_layer(nl: layer.NextLayer):
            l = layer_stack.pop(0)(nl.context)
            l.debug = "  " * len(nl.context.layers)
            nl.layer = l

        def request(flow: http.HTTPFlow):
            if "cached" in flow.request.path:
                flow.response = http.Response.make(418, f"(cached) {flow.request.text}")
            if "toggle-tls" in flow.request.path:
                if flow.request.url.startswith("https://"):
                    flow.request.url = flow.request.url.replace("https://", "http://")
                else:
                    flow.request.url = flow.request.url.replace("http://", "https://")
            if "redirect" in flow.request.path:
                flow.request.host = "httpbin.org"

        def tls_start_client(tls_start: tls.TlsData):
            # INSECURE
            ssl_context = SSL.Context(SSL.SSLv23_METHOD)
            ssl_context.use_privatekey_file(
                pkg_data.path("../test/mitmproxy/data/verificationcerts/trusted-leaf.key")
            )
            ssl_context.use_certificate_chain_file(
                pkg_data.path("../test/mitmproxy/data/verificationcerts/trusted-leaf.crt")
            )
            tls_start.ssl_conn = SSL.Connection(ssl_context)
            tls_start.ssl_conn.set_accept_state()

        def tls_start_server(tls_start: tls.TlsData):
            # INSECURE
            ssl_context = SSL.Context(SSL.SSLv23_METHOD)
            tls_start.ssl_conn = SSL.Connection(ssl_context)
            tls_start.ssl_conn.set_connect_state()
            if tls_start.context.client.sni is not None:
                tls_start.ssl_conn.set_tlsext_host_name(tls_start.context.client.sni.encode())

        await SimpleConnectionHandler(reader, writer, opts, {
            "next_layer": next_layer,
            "request": request,
            "tls_start_client": tls_start_client,
            "tls_start_server": tls_start_server,
        }).handle_client()

    coro = asyncio.start_server(handle, '127.0.0.1', 8080, loop=loop)
    server = loop.run_until_complete(coro)

    # Serve requests until Ctrl+C is pressed
    assert server.sockets
    print(f"Serving on {human.format_address(server.sockets[0].getsockname())}")
    try:
        loop.run_forever()
    except KeyboardInterrupt:
        pass

    # Close the server
    server.close()
    loop.run_until_complete(server.wait_closed())
    loop.close()<|MERGE_RESOLUTION|>--- conflicted
+++ resolved
@@ -153,18 +153,13 @@
         async with self.max_conns[command.connection.address]:
             try:
                 command.connection.timestamp_start = time.time()
-<<<<<<< HEAD
                 if command.connection.protocol is ConnectionProtocol.TCP:
                     reader, writer = await asyncio.open_connection(*command.connection.address)
                 elif command.connection.protocol is ConnectionProtocol.UDP:
                     reader, writer = await udp.open_connection(*command.connection.address)
                 else:
-                    raise IOError(f"Connection protocol '{command.connection.protocol.name}' is not implemented.")
-            except (IOError, asyncio.CancelledError) as e:
-=======
-                reader, writer = await asyncio.open_connection(*command.connection.address)
+                    raise NotImplementedError(f"Connection protocol '{command.connection.protocol.name}' is not implemented.")
             except (OSError, asyncio.CancelledError) as e:
->>>>>>> 31add1a7
                 err = str(e)
                 if not err:  # str(CancelledError()) returns empty string.
                     err = "connection cancelled"
