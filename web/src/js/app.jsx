--- conflicted
+++ resolved
@@ -9,11 +9,7 @@
 import ProxyApp from './components/ProxyApp'
 import MainView from './components/MainView'
 import rootReducer from './ducks/index'
-<<<<<<< HEAD
-import { add as addLog } from "./ducks/eventLog"
-=======
-import { addLogEntry } from './ducks/eventLog'
->>>>>>> 21c34804
+import { add as addLog } from './ducks/eventLog'
 
 // logger must be last
 const store = createStore(
